--- conflicted
+++ resolved
@@ -12,6 +12,15 @@
     Url::parse("https://login.microsoftonline.com/common/v2.0/").expect(STATIC_URL_ERR)
 }
 
+/// Microsoft online tentant-dependent tokens
+///  * `tenant` - Value that can be used to control who can sign into the application.
+pub fn microsoft_tenant(tenant: &str) -> Url {
+    Url::parse("https://login.microsoftonline.com/")
+        .expect(STATIC_URL_ERR)
+        .join(tenant)
+        .expect("Failed to append tenant")
+}
+
 pub fn paypal() -> Url {
     Url::parse("https://www.paypalobjects.com").expect(STATIC_URL_ERR)
 }
@@ -20,31 +29,10 @@
     Url::parse("https://login.salesforce.com").expect(STATIC_URL_ERR)
 }
 
-<<<<<<< HEAD
 pub fn yahoo() -> Url {
     Url::parse("https://login.yahoo.com").expect(STATIC_URL_ERR)
-=======
-/// Microsoft online tentant-dependent tokens
-///  * `tenant` - Value that can be used to control who can sign into the application.
-pub fn microsoft(tenant: &str) -> Url {
-    Url::parse("https://login.microsoftonline.com/")
-        .expect("Static urls should always work!")
-        .join(tenant)
-        .expect("Failed to append tenant")
 }
 
-/// For Microsoft online tenant-independent tokens
-pub fn microsoft_common() -> Url {
-    Url::parse("https://login.microsoftonline.com/common")
-        .expect("Static urls should always work!")
-}
-
-#[test]
-fn google_disco() {
-    let client = ::reqwest::Client::new();
-    ::discovery::discover(&client, google()).unwrap();
->>>>>>> f44cbdde
-}
 
 #[cfg(test)]
 mod tests {
@@ -61,28 +49,15 @@
         };
     }
 
-<<<<<<< HEAD
     test!(google);
     test!(microsoft);
     test!(paypal);
     test!(salesforce);
     test!(yahoo);
-=======
-#[test]
-fn salesforce_disco() {
-    let client = ::reqwest::Client::new();
-    ::discovery::discover(&client, salesforce()).unwrap();
-}
 
-#[test]
-fn microsoft_disco() {
-    let client = ::reqwest::Client::new();
-    ::discovery::discover(&client, microsoft("common")).unwrap();
-}
-
-#[test]
-fn microsoft_disco_common() {
-    let client = ::reqwest::Client::new();
-    ::discovery::discover(&client, microsoft_common()).unwrap();
->>>>>>> f44cbdde
+    #[test]
+    fn microsoft_tenant() {
+        let client = ::reqwest::Client::new();
+        crate::discovery::discover(&client, super::microsoft_tenant("common")).unwrap();
+    }
 }