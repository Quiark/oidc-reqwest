use biscuit::jwk::JWKSet;
use biscuit::Empty;
use inth_oauth2::provider::Provider;
use inth_oauth2::token::Expiring;
use reqwest::{Client, Url};
use serde::{Deserialize, Serialize};
use url_serde;

use crate::error::Error;
use crate::token::Token;

pub(crate) fn secure(url: &Url) -> Result<(), Error> {
    if url.scheme() != "https" {
        Err(Error::Insecure(url.clone()))
    } else {
        Ok(())
    }
}

// TODO I wish we could impl default for this, but you cannot have a config without issuer etc
#[derive(Debug, Deserialize, Serialize)]
pub struct Config {
    #[serde(with = "url_serde")]
    pub issuer: Url,
    #[serde(with = "url_serde")]
    pub authorization_endpoint: Url,
    // Only optional in the implicit flow
    // TODO For now, we only support code flows.
    #[serde(with = "url_serde")]
    pub token_endpoint: Url,
    #[serde(default)]
    #[serde(with = "url_serde")]
    pub userinfo_endpoint: Option<Url>,
    #[serde(with = "url_serde")]
    pub jwks_uri: Url,
    #[serde(default)]
    #[serde(with = "url_serde")]
    pub registration_endpoint: Option<Url>,
    #[serde(default)]
    pub scopes_supported: Option<Vec<String>>,
    // There are only three valid response types, plus combinations of them, and none
    // If we want to make these user friendly we want a struct to represent all 7 types
    pub response_types_supported: Vec<String>,
    // There are only two possible values here, query and fragment. Default is both.
    #[serde(default)]
    pub response_modes_supported: Option<Vec<String>>,
    // Must support at least authorization_code and implicit.
    #[serde(default)]
    pub grant_types_supported: Option<Vec<String>>,
    #[serde(default)]
    pub acr_values_supported: Option<Vec<String>>,
    // pairwise and public are valid by spec, but servers can add more
    pub subject_types_supported: Vec<String>,
    // Must include at least RS256, none is only allowed with response types without id tokens
    pub id_token_signing_alg_values_supported: Vec<String>,
    #[serde(default)]
    pub id_token_encryption_alg_values_supported: Option<Vec<String>>,
    #[serde(default)]
    pub id_token_encryption_enc_values_supported: Option<Vec<String>>,
    #[serde(default)]
    pub userinfo_signing_alg_values_supported: Option<Vec<String>>,
    #[serde(default)]
    pub userinfo_encryption_alg_values_supported: Option<Vec<String>>,
    #[serde(default)]
    pub userinfo_encryption_enc_values_supported: Option<Vec<String>>,
    #[serde(default)]
    pub request_object_signing_alg_values_supported: Option<Vec<String>>,
    #[serde(default)]
    pub request_object_encryption_alg_values_supported: Option<Vec<String>>,
    #[serde(default)]
    pub request_object_encryption_enc_values_supported: Option<Vec<String>>,
    // Spec options are client_secret_post, client_secret_basic, client_secret_jwt, private_key_jwt
    // If omitted, client_secret_basic is used
    #[serde(default)]
    pub token_endpoint_auth_methods_supported: Option<Vec<String>>,
    // Only wanted with jwt auth methods, should have RS256, none not allowed
    #[serde(default)]
    pub token_endpoint_auth_signing_alg_values_supported: Option<Vec<String>>,
    #[serde(default)]
    pub display_values_supported: Option<Vec<String>>,
    // Valid options are normal, aggregated, and distributed. If omitted, only use normal
    #[serde(default)]
    pub claim_types_supported: Option<Vec<String>>,
    #[serde(default)]
    pub claims_supported: Option<Vec<String>>,
    #[serde(default)]
    #[serde(with = "url_serde")]
    pub service_documentation: Option<Url>,
    #[serde(default)]
    pub claims_locales_supported: Option<Vec<String>>,
    #[serde(default)]
    pub ui_locales_supported: Option<Vec<String>>,
    #[serde(default)]
    pub claims_parameter_supported: bool,
    #[serde(default)]
    pub request_parameter_supported: bool,
    #[serde(default = "tru")]
    pub request_uri_parameter_supported: bool,
    #[serde(default)]
    pub require_request_uri_registration: bool,

    #[serde(default)]
    #[serde(with = "url_serde")]
    pub op_policy_uri: Option<Url>,
    #[serde(default)]
    #[serde(with = "url_serde")]
    pub op_tos_uri: Option<Url>,
    // This is a NONSTANDARD extension Google uses that is a part of the Oauth discovery draft
    #[serde(default)]
    pub code_challenge_methods_supported: Option<Vec<String>>,
}

// This seems really dumb...
fn tru() -> bool {
    true
}

pub struct Discovered(pub Config);

impl Provider for Discovered {
    type Lifetime = Expiring;
    type Token = Token;
    fn auth_uri(&self) -> &Url {
        &self.0.authorization_endpoint
    }

    fn token_uri(&self) -> &Url {
        &self.0.token_endpoint
    }
}

/// Get the discovery config document from the given issuer url. Errors are either a reqwest error
/// or an Insecure if the Url isn't https.
pub fn discover(client: &Client, issuer: Url) -> Result<Config, Error> {
    secure(&issuer)?;
<<<<<<< HEAD
    let url = issuer.join(".well-known/openid-configuration")?;
=======
    let mut url = issuer.clone();
    url.path_segments_mut()
       .expect("cannot be base")
       .extend(&[".well-known", "openid-configuration"]);
>>>>>>> f44cbdde
    let mut resp = client.get(url).send()?;
    resp.json().map_err(Error::from)
}

/// Get the JWK set from the given Url. Errors are either a reqwest error or an Insecure error if
/// the url isn't https.
pub fn jwks(client: &Client, url: Url) -> Result<JWKSet<Empty>, Error> {
    secure(&url)?;
    let mut resp = client.get(url).send()?;
    resp.json().map_err(Error::from)
}

#[test]
fn config_google() {
    // Formatting this took time off my lifespan...
    let cfg = r#"{  "issuer": "https://accounts.google.com", 
                    "authorization_endpoint": "https://accounts.google.com/o/oauth2/v2/auth",
                    "token_endpoint": "https://www.googleapis.com/oauth2/v4/token",
                    "userinfo_endpoint": "https://www.googleapis.com/oauth2/v3/userinfo",
                    "revocation_endpoint": "https://accounts.google.com/o/oauth2/revoke",
                    "jwks_uri": "https://www.googleapis.com/oauth2/v3/certs",
                    "response_types_supported": [ "code", "token", "id_token", "code token",
                                                  "code id_token", "token id_token",
                                                  "code token id_token", "none" ],
                    "subject_types_supported": [ "public" ],
                    "id_token_signing_alg_values_supported": [ "RS256" ],
                    "scopes_supported": [ "openid", "email", "profile" ],
                    "token_endpoint_auth_methods_supported": [ "client_secret_post",
                                                               "client_secret_basic" ],
                    "claims_supported": [ "aud", "email", "email_verified", "exp", "family_name",
                                          "given_name", "iat", "iss", "locale", "name", "picture",
                                          "sub" ],
                    "code_challenge_methods_supported": [ "plain", "S256" ]
                  }"#;
    ::serde_json::from_str::<Config>(cfg).unwrap();
}

#[test]
fn config_minimum() {
    let cfg = r#"{  "issuer": "https://example.com",
                    "authorization_endpoint": "https://example.com/auth",
                    "token_endpoint": "https://example.com/token",
                    "jwks_uri": "https://example.com/certs",
                    "response_types_supported": [ "code" ],
                    "subject_types_supported": [ "public" ],
                    "id_token_signing_alg_values_supported": [ "RS256" ]
                  }"#;
    ::serde_json::from_str::<Config>(cfg).unwrap();
}<|MERGE_RESOLUTION|>--- conflicted
+++ resolved
@@ -129,19 +129,13 @@
     }
 }
 
-/// Get the discovery config document from the given issuer url. Errors are either a reqwest error
-/// or an Insecure if the Url isn't https.
-pub fn discover(client: &Client, issuer: Url) -> Result<Config, Error> {
+/// Get the discovery config document from the given issuer url. Errors are either a Reqwest error,
+/// Insecure if the Url isn't https, or CannotBeABase if the URL isn't an origin.
+pub fn discover(client: &Client, mut issuer: Url) -> Result<Config, Error> {
     secure(&issuer)?;
-<<<<<<< HEAD
-    let url = issuer.join(".well-known/openid-configuration")?;
-=======
-    let mut url = issuer.clone();
-    url.path_segments_mut()
-       .expect("cannot be base")
+    issuer.path_segments_mut().map_err(|_| Error::CannotBeABase)?
        .extend(&[".well-known", "openid-configuration"]);
->>>>>>> f44cbdde
-    let mut resp = client.get(url).send()?;
+    let mut resp = client.get(issuer).send()?;
     resp.json().map_err(Error::from)
 }
 
